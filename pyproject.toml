[project]
name = "car-scraping"
version = "0.1.0"
description = "Used car listings scraper for multiple sources"
readme = "README.md"
requires-python = ">=3.9"
dependencies = [
    "beautifulsoup4>=4.13.5",
    "lxml>=6.0.1",
    "pandas>=2.3.2",
    "requests>=2.32.5",
    "selenium>=4.35.0",
    "webdriver-manager>=4.0.2",
]

[dependency-groups]
dev = [
    "pytest>=8.4.2",
<<<<<<< HEAD
    "pytest-recording>=0.13",
=======
]

[tool.pytest.ini_options]
markers = [
    "live: run tests that require live network access",
>>>>>>> 74d127c4
]<|MERGE_RESOLUTION|>--- conflicted
+++ resolved
@@ -16,13 +16,10 @@
 [dependency-groups]
 dev = [
     "pytest>=8.4.2",
-<<<<<<< HEAD
     "pytest-recording>=0.13",
-=======
 ]
 
 [tool.pytest.ini_options]
 markers = [
     "live: run tests that require live network access",
->>>>>>> 74d127c4
 ]