--- conflicted
+++ resolved
@@ -53,10 +53,6 @@
     if not rows:
         pytest.skip("No rows returned from live scrape")
     assert rows[0]["source"] == "cars.com"
-<<<<<<< HEAD
-    assert "?" not in rows[0]["url"] and "#" not in rows[0]["url"]
-    datetime.fromisoformat(rows[0]["first_seen"])
-=======
 
 
 def test_scrape_requests_only():
@@ -93,5 +89,4 @@
     ), patch.object(sc, "PAGE_DELAY_RANGE", (0, 0)), patch.object(sc, "USE_SELENIUM", True):
         rows = sc.scrape()
     assert fs.called
-    assert rows
->>>>>>> 96c719d2
+    assert rows