import os
import sys
import unittest
from unittest.mock import patch

import requests
import pytest
<<<<<<< HEAD

pytestmark = pytest.mark.live
=======
>>>>>>> e1fd4717

sys.path.append(os.path.dirname(os.path.dirname(__file__)))
import scrape_carscom as sc


@pytest.mark.live
class CarsComScraperLiveTests(unittest.TestCase):
    """Tests that exercise the cars.com scraper against the live site.

    These tests make real HTTP requests. If the site is unreachable, the
    tests are skipped so the suite can still run in restricted environments.

    When TEST_ALLOW_SELENIUM_FALLBACK=1 is set, the test will fall back to
    using Selenium to fetch the page HTML if the initial requests-based
    fetch fails or returns an unexpected status code. This enables running
    the tests locally in environments where cars.com requires JS/cookies.
    """

    @classmethod
    def setUpClass(cls) -> None:
        cls.session = sc.make_session()
        url = sc.build_search_url(1)
        # First attempt: plain requests
        try:
            resp = cls.session.get(url, timeout=sc.REQUEST_TIMEOUT)
            ok = resp.status_code == 200 and bool(resp.text)
        except requests.RequestException:  # pragma: no cover - network
            ok = False
            resp = None

        # Optional fallback: Selenium (env-gated)
        if not ok and os.getenv("TEST_ALLOW_SELENIUM_FALLBACK") in ("1", "true", "True"):
            driver = None
            try:
                driver = sc.make_driver()
                html = sc.fetch_html_selenium(driver, url)
                if html:
                    cls.html = html
                    cls.rows = sc.parse_listings(cls.html)
                    return
            except Exception:
                pass
            finally:
                if driver:
                    try:
                        driver.quit()
                    except Exception:
                        pass

        # If still not OK, skip the test class entirely
        if not ok:
            raise unittest.SkipTest(
                f"cars.com request failed or returned unexpected response"
            )
        # Success with requests
        cls.html = resp.text  # type: ignore[union-attr]
        cls.rows = sc.parse_listings(cls.html)

    def test_parse_listings_live(self) -> None:
        self.assertGreater(len(self.rows), 0)
        first = self.rows[0]
        self.assertEqual(first["source"], "cars.com")
        self.assertTrue(first["title"])
        self.assertTrue(first["url"].startswith("https://www.cars.com/"))

    def test_filter_by_config_applies_limits(self) -> None:
        filtered = sc.filter_by_config(self.rows)
        for row in filtered:
            price = row.get("price")
            mileage = row.get("mileage")
            if price is not None:
                self.assertLessEqual(price, int(sc.config.PRICE_MAX))
            if mileage is not None:
                self.assertLessEqual(mileage, int(sc.config.MILEAGE_MAX))

    def test_scrape_live(self) -> None:
        # Decide fetch mode: keep requests for CI; allow selenium locally
        fetch_mode = (
            "selenium" if os.getenv("TEST_ALLOW_SELENIUM_FALLBACK") in ("1", "true", "True") else "requests"
        )
        with patch.object(sc, "MAX_PAGES", 1), \
             patch.object(sc, "PAGE_DELAY_RANGE", (0, 0)), \
             patch.object(sc, "FETCH_MODE", fetch_mode):
            rows = sc.scrape()
        if not rows:
            self.skipTest("No rows returned from live scrape")
        self.assertGreater(len(rows), 0)
        self.assertEqual(rows[0]["source"], "cars.com")


if __name__ == "__main__":  # pragma: no cover - manual execution
    unittest.main()
<|MERGE_RESOLUTION|>--- conflicted
+++ resolved
@@ -5,11 +5,8 @@
 
 import requests
 import pytest
-<<<<<<< HEAD
 
 pytestmark = pytest.mark.live
-=======
->>>>>>> e1fd4717
 
 sys.path.append(os.path.dirname(os.path.dirname(__file__)))
 import scrape_carscom as sc
