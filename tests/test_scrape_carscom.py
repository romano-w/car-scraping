--- conflicted
+++ resolved
@@ -1,25 +1,17 @@
 import pathlib
 from unittest.mock import patch
-
-<<<<<<< HEAD
-import pytest
-=======
 import requests
 import pytest
 
 pytestmark = pytest.mark.live
->>>>>>> edc0834c
 
 import scrape_carscom as sc
 
 FIXTURE = pathlib.Path(__file__).parent / "fixtures" / "carscom_page1.html"
 
-<<<<<<< HEAD
-=======
 @pytest.mark.live
 class CarsComScraperLiveTests(unittest.TestCase):
-    """Tests that exercise the cars.com scraper against the live site.
->>>>>>> edc0834c
+    """Tests that exercise the cars.com scraper against the live site."""
 
 def test_parse_listings_from_fixture():
     html = FIXTURE.read_text()
