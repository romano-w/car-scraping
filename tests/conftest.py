--- conflicted
+++ resolved
@@ -1,13 +1,7 @@
 import sys
 from pathlib import Path
 import pytest
-<<<<<<< HEAD
-=======
 
-import pytest
-
-import pytest
->>>>>>> 74d127c4
 
 # Ensure project root is on sys.path for imports
 sys.path.insert(0, str(Path(__file__).resolve().parent.parent))
@@ -18,7 +12,6 @@
         "--live",
         action="store_true",
         default=False,
-<<<<<<< HEAD
         help="run tests that hit live websites",
     )
 
@@ -37,20 +30,6 @@
     if config.getoption("--live"):
         return
     skip_live = pytest.mark.skip(reason="need --live option to run")
-=======
-        help="Run tests marked as requiring network access",
-    )
-
-
-def pytest_configure(config):
-    config.addinivalue_line("markers", "live: tests that access live network resources")
-
-
-def pytest_collection_modifyitems(config, items):
-    if config.getoption("--live"):
-        return
-    skip_live = pytest.mark.skip(reason="use --live to run integration tests")
->>>>>>> 74d127c4
     for item in items:
         if "live" in item.keywords:
             item.add_marker(skip_live)