--- conflicted
+++ resolved
@@ -10,28 +10,11 @@
 sys.path.insert(0, str(Path(__file__).resolve().parent.parent))
 
 
-<<<<<<< HEAD
 def pytest_addoption(parser: pytest.Parser) -> None:
-=======
-def pytest_addoption(parser):
->>>>>>> edc0834c
     parser.addoption(
         "--live",
         action="store_true",
         default=False,
-<<<<<<< HEAD
-        help="run tests that hit the live network",
-    )
-
-
-def pytest_configure(config: pytest.Config) -> None:
-    config.addinivalue_line("markers", "live: mark test as requiring network access")
-
-
-def pytest_runtest_setup(item: pytest.Item) -> None:
-    if "live" in item.keywords and not item.config.getoption("--live"):
-        pytest.skip("need --live option to run")
-=======
         help="Run tests marked as requiring network access",
     )
 
@@ -46,5 +29,4 @@
     skip_live = pytest.mark.skip(reason="use --live to run integration tests")
     for item in items:
         if "live" in item.keywords:
-            item.add_marker(skip_live)
->>>>>>> edc0834c
+            item.add_marker(skip_live)